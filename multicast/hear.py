--- conflicted
+++ resolved
@@ -404,27 +404,6 @@
 			True
 			>>>
 
-<<<<<<< HEAD
-	def handle(self):
-		data = self.request[0].strip()
-		socket = self.request[1]
-		safe_data = str(data).replace('\r', '').replace('%', '%%')
-		print(str("{} SAYS: {} to {}").format(
-			self.client_address[0], safe_data, "ALL"
-		))
-		if data is not None:
-			myID = str(socket.getsockname()[0])
-			print(
-				str("{me} HEAR: [{you} SAID {what}]").format(
-					me=myID, you=self.client_address, what=safe_data
-				)
-			)
-			print(
-				str("{me} SAYS [ HEAR [ {what} SAID {you} ] from {me} ]").format(
-					me=myID, you=self.client_address, what=safe_data
-				)
-			)
-=======
 		"""
 		(data, sock) = self.request
 		if data is None or not sock:
@@ -440,11 +419,10 @@
 				print(str("{me} SAYS [ HEAR [ {what} SAID {you} ] from {me} ]").format(
 					me=myID, you=self.client_address, what=str(_sim_data_str)
 				))
->>>>>>> 39dda25a
 			send.McastSAY()._sayStep(  # skipcq: PYL-W0212 - module ok
 				self.client_address[0], self.client_address[1],
 				str("HEAR [ {what} SAID {you} ] from {me}").format(
-					me=myID, you=self.client_address, what=safe_data.upper()
+					me=myID, you=self.client_address, what=data.upper()
 				)
 			)
 			if """STOP""" in str(data):
